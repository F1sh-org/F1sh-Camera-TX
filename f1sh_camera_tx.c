#include <errno.h>
#include <fcntl.h>
#include <glob.h>
#include <gst/gst.h>
#include <jansson.h>
#include <microhttpd.h>
#include <poll.h>
#include <stdio.h>
#include <stdlib.h>
#include <string.h>
#include <termios.h>
#include <unistd.h>
#include <errno.h>
#include <microhttpd.h>
#include <jansson.h>
#include <glob.h>
#include <glib.h>
#include <glib/gstdio.h>

#ifdef __APPLE__
#include <TargetConditionals.h>
#endif

#define HTTP_PORT 8888
#define DEFAULT_SERIAL_DEVICE "/dev/ttyGS0"
#define DEFAULT_WIFI_INTERFACE "wlan0"
#define DEFAULT_CONFIG_FILENAME "config.json"
#define SERIAL_PARTIAL_TIMEOUT_USEC (300 * 1000) // 300ms

// Default configuration
#define DEFAULT_HOST "127.0.0.1"
#define DEFAULT_PORT 5000
#define DEFAULT_WIDTH 1280
#define DEFAULT_HEIGHT 720
#define DEFAULT_FRAMERATE 30

// Application configuration
typedef struct {
    gchar *host;
    gint port;
    gchar *camera_name;
    gchar *encoder_type;
    gint width;
    gint height;
    gint framerate;
} AppConfig;

// Statistics structure
typedef struct _StreamStats {
    guint64 total_bytes;
    guint64 frame_count;
    gdouble current_bitrate;        // kbps
    GstClockTime start_time;
    GMutex stats_mutex;
} StreamStats;

typedef struct {
    int fd;
    GThread *thread;
    GMutex write_mutex;
    gint running;
    gchar *device_path;
} SerialContext;

typedef struct {
    gchar *ssid;
    gchar *bssid;
    gint signal_dbm;
} WifiNetwork;

typedef struct _CustomData {
    GstElement *pipeline;
    GstBus *bus;
    struct MHD_Daemon *daemon;
    AppConfig config;
    StreamStats stats;
    GMutex state_mutex;
    gboolean pipeline_is_restarting;
    gboolean should_terminate;
    SerialContext serial;
    gchar *config_file_path;
} CustomData;

struct connection_info_struct {
    char *json_data;
    size_t data_size;
    CustomData *custom_data;
};

// Function declarations
static gboolean build_and_run_pipeline(CustomData *data);
static void init_config(AppConfig *config);
static void free_config_members(AppConfig *config);
static gboolean save_config_to_file(const AppConfig *config, const char *path);
static gboolean load_config_from_file(AppConfig *config, const char *path);
static gboolean ensure_directory_for_file(const char *path);
static gchar* resolve_config_path(void);
static void init_stats(StreamStats *stats);
static void free_stats(StreamStats *stats);
static gboolean configure_serial_port(int fd);
static gboolean init_serial_context(CustomData *data);
static void shutdown_serial_context(CustomData *data);
static gboolean serial_send_json(CustomData *data, json_t *message);
static gpointer serial_reader_thread(gpointer user_data);
static void handle_serial_message(CustomData *data, const char *payload, size_t length);
static gboolean process_serial_request(CustomData *data, json_t *message);
static gboolean respond_with_status(CustomData *data, gint status_code);
static gboolean respond_with_payload(CustomData *data, gint status_code, const char *payload);
static gboolean handle_wifi_scan_request(CustomData *data);
<<<<<<< HEAD
static gboolean handle_config_request(CustomData *data);
=======
>>>>>>> dd8036ee
static gboolean collect_wifi_networks(json_t **result_array);
static gboolean serial_write_all(SerialContext *serial, const char *buffer, size_t length);
static gchar* sanitize_utf8(const gchar *value);
static void log_serial_json(const char *context, json_t *message);

// Probe callback to monitor data flow
static GstPadProbeReturn
udpsink_probe_callback (GstPad *pad __attribute__((unused)), GstPadProbeInfo *info, gpointer user_data)
{
    CustomData *data = (CustomData *)user_data;
    GstBuffer *buffer = GST_PAD_PROBE_INFO_BUFFER(info);
    
    if (buffer) {
        g_mutex_lock(&data->stats.stats_mutex);
        
        // Update byte count and frame count
        gsize buffer_size = gst_buffer_get_size(buffer);
        data->stats.total_bytes += buffer_size;
        data->stats.frame_count++;
        
        // Print debug info every 60 frames (about every 1 second at 60fps)
        if (data->stats.frame_count % 60 == 0) {
            g_print("Streaming: frame %llu, size %zu bytes, total %llu bytes\n", 
                    (unsigned long long)data->stats.frame_count, buffer_size, (unsigned long long)data->stats.total_bytes);
        }
        
        g_mutex_unlock(&data->stats.stats_mutex);
    }
    
    return GST_PAD_PROBE_OK;
}

// Initialize with default values
void init_config(AppConfig *config) {
    config->host = g_strdup(DEFAULT_HOST);
    config->port = DEFAULT_PORT;
    config->camera_name = g_strdup(""); // Auto-detect
    config->encoder_type = g_strdup("v4l2h264enc");
    config->width = DEFAULT_WIDTH;
    config->height = DEFAULT_HEIGHT;
    config->framerate = DEFAULT_FRAMERATE;
}

void free_config_members(AppConfig *config) {
    g_free(config->host);
    g_free(config->camera_name);
    g_free(config->encoder_type);
}

static gboolean config_file_exists(const char *path) {
    FILE *file = fopen(path, "r");
    if (file) {
        fclose(file);
        return TRUE;
    }
    return FALSE;
}

static gboolean save_config_to_file(const AppConfig *config, const char *path) {
    if (!ensure_directory_for_file(path)) {
        g_printerr("Cannot ensure directory for %s\n", path);
        return FALSE;
    }

    json_t *root = json_object();
    json_object_set_new(root, "host", json_string(config->host ? config->host : ""));
    json_object_set_new(root, "port", json_integer(config->port));
    json_object_set_new(root, "camera", json_string(config->camera_name ? config->camera_name : ""));
    json_object_set_new(root, "encoder", json_string(config->encoder_type ? config->encoder_type : ""));
    json_object_set_new(root, "width", json_integer(config->width));
    json_object_set_new(root, "height", json_integer(config->height));
    json_object_set_new(root, "framerate", json_integer(config->framerate));

    int dump_ret = json_dump_file(root, path, JSON_INDENT(2));
    json_decref(root);

    if (dump_ret != 0) {
        g_printerr("Failed to save configuration to %s\n", path);
        return FALSE;
    }

    g_print("Configuration persisted to %s\n", path);
    return TRUE;
}

static gboolean load_config_from_file(AppConfig *config, const char *path) {
    json_error_t error;
    json_t *root = json_load_file(path, 0, &error);
    if (!root) {
        g_printerr("Unable to load configuration file %s: %s\n", path, error.text);
        return FALSE;
    }

    json_t *value;
    const char *str_val;

    value = json_object_get(root, "host");
    if (json_is_string(value)) {
        str_val = json_string_value(value);
        g_free(config->host);
        config->host = g_strdup(str_val);
    }

    value = json_object_get(root, "port");
    if (json_is_integer(value)) {
        gint new_port = json_integer_value(value);
        if (new_port > 0 && new_port <= 65535) {
            config->port = new_port;
        }
    }

    value = json_object_get(root, "camera");
    if (json_is_string(value)) {
        str_val = json_string_value(value);
        g_free(config->camera_name);
        config->camera_name = g_strdup(str_val);
    }

    value = json_object_get(root, "encoder");
    if (json_is_string(value)) {
        str_val = json_string_value(value);
        g_free(config->encoder_type);
        config->encoder_type = g_strdup(str_val);
    }

    value = json_object_get(root, "width");
    if (json_is_integer(value)) {
        gint new_width = json_integer_value(value);
        if (new_width >= 320 && new_width <= 4608) {
            config->width = new_width;
        } else {
            g_print("Ignoring invalid width %d from %s\n", new_width, path);
        }
    }

    value = json_object_get(root, "height");
    if (json_is_integer(value)) {
        gint new_height = json_integer_value(value);
        if (new_height >= 240 && new_height <= 2592) {
            config->height = new_height;
        } else {
            g_print("Ignoring invalid height %d from %s\n", new_height, path);
        }
    }

    value = json_object_get(root, "framerate");
    if (json_is_integer(value)) {
        gint new_framerate = json_integer_value(value);
        if (new_framerate >= 1 && new_framerate <= 120) {
            config->framerate = new_framerate;
        } else {
            g_print("Ignoring invalid framerate %d from %s\n", new_framerate, path);
        }
    }

    json_decref(root);
    return TRUE;
}

static gboolean ensure_directory_for_file(const char *path) {
    gboolean success = TRUE;
    gchar *dir = g_path_get_dirname(path);
    if (dir && dir[0] != '\0' && strcmp(dir, ".") != 0) {
        if (g_mkdir_with_parents(dir, 0700) != 0 && errno != EEXIST) {
            g_printerr("Failed to create configuration directory %s: %s\n", dir, g_strerror(errno));
            success = FALSE;
        }
    }
    g_free(dir);
    return success;
}

static gchar* resolve_config_path(void) {
    const gchar *env_path = g_getenv("F1SH_CONFIG_PATH");
    if (env_path && env_path[0] != '\0') {
        return g_strdup(env_path);
    }

    const gchar *xdg_config = g_get_user_config_dir();
    if (xdg_config && xdg_config[0] != '\0') {
        gchar *path = g_build_filename(xdg_config, "f1sh-camera-tx", DEFAULT_CONFIG_FILENAME, NULL);
        if (path) {
            return path;
        }
    }

    const gchar *home_dir = g_get_home_dir();
    if (home_dir && home_dir[0] != '\0') {
        return g_build_filename(home_dir, ".f1sh-camera-tx", DEFAULT_CONFIG_FILENAME, NULL);
    }

    g_printerr("Falling back to relative %s for configuration; no home directory detected\n", DEFAULT_CONFIG_FILENAME);
    return g_strdup(DEFAULT_CONFIG_FILENAME);
}

// Initialize statistics
void init_stats(StreamStats *stats) {
    stats->total_bytes = 0;
    stats->frame_count = 0;
    stats->current_bitrate = 0.0;
    stats->start_time = gst_clock_get_time(gst_system_clock_obtain());
    g_mutex_init(&stats->stats_mutex);
}

void free_stats(StreamStats *stats) {
    g_mutex_clear(&stats->stats_mutex);
}

static gboolean configure_serial_port(int fd) {
    struct termios tty;
    if (tcgetattr(fd, &tty) != 0) {
        g_printerr("Serial: tcgetattr failed: %s\n", g_strerror(errno));
        return FALSE;
    }

    cfmakeraw(&tty);
    cfsetispeed(&tty, B115200);
    cfsetospeed(&tty, B115200);
    tty.c_cflag |= (CLOCAL | CREAD);
    tty.c_cflag &= ~CRTSCTS;
    tty.c_cc[VMIN] = 0;
    tty.c_cc[VTIME] = 5; // 0.5 second read timeout

    if (tcsetattr(fd, TCSANOW, &tty) != 0) {
        g_printerr("Serial: tcsetattr failed: %s\n", g_strerror(errno));
        return FALSE;
    }

    return TRUE;
}

static gboolean serial_write_all(SerialContext *serial, const char *buffer, size_t length) {
    size_t total_written = 0;
    while (total_written < length) {
        ssize_t written = write(serial->fd, buffer + total_written, length - total_written);
        if (written > 0) {
            total_written += (size_t)written;
            continue;
        }
        if (written < 0 && (errno == EAGAIN || errno == EINTR)) {
            g_usleep(1000);
            continue;
        }
        return FALSE;
    }
    return TRUE;
}

static gboolean serial_send_json(CustomData *data, json_t *message) {
    SerialContext *serial = &data->serial;
    if (serial->fd < 0 || !g_atomic_int_get(&serial->running)) {
        g_printerr("Serial: not ready, cannot send response\n");
        return FALSE;
    }

    char *json_str = json_dumps(message, JSON_COMPACT);
    if (!json_str) {
        g_printerr("Serial: failed to serialize JSON response\n");
        return FALSE;
    }

    size_t payload_len = strlen(json_str);
    gboolean success = FALSE;

    g_mutex_lock(&serial->write_mutex);
    if (serial->fd >= 0) {
        if (serial_write_all(serial, json_str, payload_len) &&
            serial_write_all(serial, "\n", 1)) {
            if (tcdrain(serial->fd) == 0) {
                success = TRUE;
            } else {
                g_printerr("Serial: tcdrain failed: %s\n", g_strerror(errno));
            }
        }
    }
    g_mutex_unlock(&serial->write_mutex);

    free(json_str);

    if (!success) {
        g_printerr("Serial: failed to send response\n");
    }

    return success;
}

static gboolean respond_with_status(CustomData *data, gint status_code) {
    json_t *response = json_object();
    json_object_set_new(response, "status", json_integer(status_code));
    log_serial_json("status", response);
<<<<<<< HEAD
    gboolean success = serial_send_json(data, response);
    json_decref(response);
    return success;
}

static gboolean respond_with_payload(CustomData *data, gint status_code, const char *payload) {
    json_t *response = json_object();
    json_object_set_new(response, "status", json_integer(status_code));
    const char *payload_value = payload ? payload : "";
    gchar *sanitized_payload = NULL;
    if (!g_utf8_validate(payload_value, -1, NULL)) {
        sanitized_payload = sanitize_utf8(payload_value);
        payload_value = sanitized_payload ? sanitized_payload : "";
        g_printerr("Serial: payload contained invalid UTF-8, sanitized before sending\n");
    }

    json_object_set_new(response, "payload", json_string(payload_value));
    log_serial_json("payload", response);
    g_free(sanitized_payload);
=======
>>>>>>> dd8036ee
    gboolean success = serial_send_json(data, response);
    json_decref(response);
    return success;
}

<<<<<<< HEAD
=======
static gboolean respond_with_payload(CustomData *data, gint status_code, const char *payload) {
    json_t *response = json_object();
    json_object_set_new(response, "status", json_integer(status_code));
    const char *payload_value = payload ? payload : "";
    gchar *sanitized_payload = NULL;
    if (!g_utf8_validate(payload_value, -1, NULL)) {
        sanitized_payload = sanitize_utf8(payload_value);
        payload_value = sanitized_payload ? sanitized_payload : "";
        g_printerr("Serial: payload contained invalid UTF-8, sanitized before sending\n");
    }

    json_object_set_new(response, "payload", json_string(payload_value));
    log_serial_json("payload", response);
    g_free(sanitized_payload);
    gboolean success = serial_send_json(data, response);
    json_decref(response);
    return success;
}

>>>>>>> dd8036ee
static gchar* sanitize_utf8(const char *value) {
    if (!value) {
        return g_strdup("");
    }
    if (g_utf8_validate(value, -1, NULL)) {
        return g_strdup(value);
    }
    gchar *fixed = g_utf8_make_valid(value, -1);
    if (!fixed) {
        return g_strdup("");
    }
    return fixed;
}

static void log_serial_json(const char *context, json_t *message) {
    if (!message) {
        return;
    }
    char *debug = json_dumps(message, JSON_COMPACT);
    if (debug) {
        g_print("Serial TX [%s]: %s\n", context ? context : "?", debug);
        free(debug);
    }
}

static void wifi_network_reset(WifiNetwork *network) {
    if (!network) {
        return;
    }
    if (network->ssid) {
        g_free(network->ssid);
        network->ssid = NULL;
    }
    if (network->bssid) {
        g_free(network->bssid);
        network->bssid = NULL;
    }
    network->signal_dbm = G_MININT;
}

static void wifi_network_finalize_current(GPtrArray *array, WifiNetwork *current) {
    if (!array || !current || !current->bssid) {
        return;
    }

    WifiNetwork *entry = g_new0(WifiNetwork, 1);
    entry->ssid = current->ssid ? g_strdup(current->ssid) : g_strdup("");
    entry->bssid = g_strdup(current->bssid);
    entry->signal_dbm = current->signal_dbm;
    g_ptr_array_add(array, entry);
}

static void wifi_network_free(WifiNetwork *network) {
    if (!network) {
        return;
    }
    g_free(network->ssid);
    g_free(network->bssid);
    g_free(network);
}

static gint wifi_network_compare(gconstpointer a, gconstpointer b) {
    const WifiNetwork *net_a = a;
    const WifiNetwork *net_b = b;

    if (net_a->signal_dbm == net_b->signal_dbm) {
        return 0;
    }

    return (net_a->signal_dbm > net_b->signal_dbm) ? -1 : 1;
}

static gboolean collect_wifi_networks(json_t **result_array) {
    if (!result_array) {
        return FALSE;
    }

    const gchar *iface = g_getenv("F1SH_WIFI_INTERFACE");
    if (!iface || iface[0] == '\0') {
        iface = DEFAULT_WIFI_INTERFACE;
    }

    gchar *command = g_strdup_printf("iwlist %s scan 2>/dev/null", iface);
    if (!command) {
        return FALSE;
    }

    FILE *scan_pipe = popen(command, "r");
    if (!scan_pipe) {
        g_printerr("WiFi: failed to execute '%s': %s\n", command, g_strerror(errno));
        g_free(command);
        return FALSE;
    }

    g_print("WiFi: scanning interface %s for available networks\n", iface);

    GPtrArray *networks = g_ptr_array_new_with_free_func((GDestroyNotify)wifi_network_free);
    WifiNetwork current = {0};
    current.signal_dbm = G_MININT;

    char line[512];
    while (fgets(line, sizeof(line), scan_pipe)) {
        gchar *trimmed = g_strstrip(line);

        if (g_str_has_prefix(trimmed, "Cell ")) {
            wifi_network_finalize_current(networks, &current);
            wifi_network_reset(&current);

            gchar bssid_buf[32] = {0};
            if (sscanf(trimmed, "Cell %*d - Address: %31s", bssid_buf) == 1) {
                current.bssid = g_strdup(bssid_buf);
            }
        } else if (g_str_has_prefix(trimmed, "ESSID:\"")) {
            gchar *start = strchr(trimmed, '\"');
            gchar *end = start ? strchr(start + 1, '\"') : NULL;
            if (start && end && end > start) {
                g_free(current.ssid);
                current.ssid = g_strndup(start + 1, (gsize)(end - start - 1));
            }
        } else if (strstr(trimmed, "Signal level=")) {
            gchar *sig_ptr = strstr(trimmed, "Signal level=");
            sig_ptr += strlen("Signal level=");
            int signal = (int)strtol(sig_ptr, NULL, 10);
            current.signal_dbm = signal;
        }
    }

    wifi_network_finalize_current(networks, &current);
    wifi_network_reset(&current);

    int scan_status = pclose(scan_pipe);
    if (scan_status == -1) {
        g_printerr("WiFi: failed to close scan command pipe\n");
    }
    g_free(command);

    if (networks->len > 1) {
        g_ptr_array_sort(networks, wifi_network_compare);
    }

    json_t *array = json_array();
    for (guint i = 0; i < networks->len; i++) {
        WifiNetwork *network = g_ptr_array_index(networks, i);
        json_t *entry = json_object();
        gchar *safe_ssid = sanitize_utf8(network->ssid);
        gchar *safe_bssid = sanitize_utf8(network->bssid);
        json_object_set_new(entry, "SSID", json_string(safe_ssid ? safe_ssid : ""));
        json_object_set_new(entry, "BSSID", json_string(safe_bssid ? safe_bssid : ""));
        g_free(safe_ssid);
        g_free(safe_bssid);
        if (network->signal_dbm != G_MININT) {
            json_object_set_new(entry, "signal_dbm", json_integer(network->signal_dbm));
        }
        json_array_append_new(array, entry);
    }

    g_ptr_array_free(networks, TRUE);
    *result_array = array;
    return TRUE;
}

static gboolean handle_wifi_scan_request(CustomData *data) {
    json_t *wifi_networks = NULL;
    if (!collect_wifi_networks(&wifi_networks)) {
        g_printerr("WiFi: scan failed, responding with empty result\n");
        return respond_with_payload(data, 4, "[]");
    }

    char *payload_str = json_dumps(wifi_networks, JSON_COMPACT);
    json_decref(wifi_networks);
    if (!payload_str) {
        g_printerr("WiFi: failed to serialize scan results\n");
        return respond_with_payload(data, 4, "[]");
    }

    gboolean success = respond_with_payload(data, 4, payload_str);
    free(payload_str);
    return success;
}

<<<<<<< HEAD
static gboolean handle_config_request(CustomData *data) {
    if (!data) {
        return FALSE;
    }

    g_mutex_lock(&data->state_mutex);
    json_t *cfg = json_object();
    json_object_set_new(cfg, "host", json_string(data->config.host ? data->config.host : ""));
    json_object_set_new(cfg, "port", json_integer(data->config.port));
    json_object_set_new(cfg, "width", json_integer(data->config.width));
    json_object_set_new(cfg, "height", json_integer(data->config.height));
    json_object_set_new(cfg, "framerate", json_integer(data->config.framerate));
    g_mutex_unlock(&data->state_mutex);

    char *payload_str = json_dumps(cfg, JSON_COMPACT);
    json_decref(cfg);
    if (!payload_str) {
        g_printerr("Serial: failed to serialize config payload\n");
        return respond_with_payload(data, 5, "{}");
    }

    gboolean success = respond_with_payload(data, 5, payload_str);
    free(payload_str);
    return success;
}

=======
>>>>>>> dd8036ee
static gboolean process_serial_request(CustomData *data, json_t *message) {
    json_t *status_value = json_object_get(message, "status");
    if (!json_is_integer(status_value)) {
        g_printerr("Serial: missing integer status field\n");
        return FALSE;
    }

    gint status_code = (gint)json_integer_value(status_value);

    switch (status_code) {
        case 1: {
            json_t *payload = json_object_get(message, "payload");
            if (payload && !json_is_null(payload)) {
                g_print("Serial: status 1 ignores payload for now\n");
            }
            g_print("Serial: received status 1 request\n");
            // No payload required for this status; simple echo response.
            return respond_with_status(data, 1);
        }
<<<<<<< HEAD
        case 5: {
            g_print("Serial: received status 5 configuration request\n");
            if (!handle_config_request(data)) {
                g_printerr("Serial: failed to respond to configuration request\n");
                return FALSE;
            }
            return TRUE;
        }
=======
>>>>>>> dd8036ee
        case 21: {
            g_print("Serial: received status %d Wi-Fi scan request\n", status_code);
            if (!handle_wifi_scan_request(data)) {
                g_printerr("Serial: failed to respond to Wi-Fi scan request\n");
                return FALSE;
            }
            return TRUE;
        }
        default: {
            json_t *payload = json_object_get(message, "payload");
            g_print("Serial: unhandled status code %d\n", status_code);
            if (payload && !json_is_null(payload)) {
                g_print("Serial: payload present for status %d but no handler implemented yet\n", status_code);
            }
            break;
        }
    }

    return TRUE;
}

static void handle_serial_message(CustomData *data, const char *payload, size_t length) {
    json_error_t error;
    json_t *root = json_loadb(payload, length, JSON_DECODE_ANY, &error);
    if (!root) {
        gchar preview[64];
        size_t copy_len = length < sizeof(preview) - 1 ? length : sizeof(preview) - 1;
        memcpy(preview, payload, copy_len);
        preview[copy_len] = '\0';
        g_printerr("Serial: JSON parse error near line %d: %s (payload preview: %s)\n",
                   error.line, error.text, preview);
        return;
    }

    if (!json_is_object(root)) {
        g_printerr("Serial: received non-object JSON payload\n");
        json_decref(root);
        return;
    }

    if (!process_serial_request(data, root)) {
        g_printerr("Serial: failed to handle request\n");
    }

    json_decref(root);
}

static gpointer serial_reader_thread(gpointer user_data) {
    CustomData *data = (CustomData *)user_data;
    SerialContext *serial = &data->serial;
    GString *buffer = g_string_new(NULL);
    gint64 partial_start_time = 0;

    while (g_atomic_int_get(&serial->running)) {
        if (buffer->len > 0 && partial_start_time > 0) {
            gint64 now = g_get_monotonic_time();
            if (now - partial_start_time > SERIAL_PARTIAL_TIMEOUT_USEC) {
                g_printerr("Serial: dropping stale partial request (%zu bytes)\n", buffer->len);
                g_string_set_size(buffer, 0);
                partial_start_time = 0;
            }
        }

        struct pollfd pfd = {
            .fd = serial->fd,
            .events = POLLIN,
            .revents = 0,
        };

        int poll_ret = poll(&pfd, 1, 250);
        if (poll_ret > 0 && (pfd.revents & POLLIN)) {
            char chunk[256];
            ssize_t bytes_read = read(serial->fd, chunk, sizeof(chunk));
            if (bytes_read > 0) {
                gboolean buffer_was_empty = (buffer->len == 0);
                g_string_append_len(buffer, chunk, (gssize)bytes_read);
                if (buffer_was_empty && buffer->len > 0) {
                    partial_start_time = g_get_monotonic_time();
                }

                while (TRUE) {
                    gchar *newline = memchr(buffer->str, '\n', buffer->len);
                    if (!newline) {
                        break;
                    }

                    gsize newline_pos = (gsize)(newline - buffer->str);
                    gsize message_len = newline_pos;
                    while (message_len > 0 && buffer->str[message_len - 1] == '\r') {
                        message_len--;
                    }

                    if (message_len > 0) {
                        handle_serial_message(data, buffer->str, message_len);
                    }

                    g_string_erase(buffer, 0, newline_pos + 1);
                    if (buffer->len == 0) {
                        partial_start_time = 0;
                    }
                }

                if (buffer->len > 8192) {
                    g_printerr("Serial: dropping oversized partial message (%zu bytes)\n", buffer->len);
                    g_string_set_size(buffer, 0);
                    partial_start_time = 0;
                } else if (buffer->len > 0 && partial_start_time == 0) {
                    partial_start_time = g_get_monotonic_time();
                }
            } else if (bytes_read < 0 && errno != EAGAIN && errno != EINTR) {
                g_printerr("Serial: read error: %s\n", g_strerror(errno));
                g_usleep(50000);
            }
        } else if (poll_ret < 0 && errno != EINTR) {
            g_printerr("Serial: poll error: %s\n", g_strerror(errno));
            g_usleep(50000);
        }
    }

    g_string_free(buffer, TRUE);
    return NULL;
}

static gboolean init_serial_context(CustomData *data) {
    SerialContext *serial = &data->serial;
    const gchar *override_path = g_getenv("F1SH_SERIAL_DEVICE");

    if (serial->device_path) {
        g_free(serial->device_path);
        serial->device_path = NULL;
    }

    serial->device_path = g_strdup(override_path ? override_path : DEFAULT_SERIAL_DEVICE);
    serial->fd = open(serial->device_path, O_RDWR | O_NOCTTY | O_NONBLOCK);
    if (serial->fd < 0) {
        g_printerr("Serial: failed to open %s: %s\n", serial->device_path, g_strerror(errno));
        return FALSE;
    }

    if (!configure_serial_port(serial->fd)) {
        close(serial->fd);
        serial->fd = -1;
        return FALSE;
    }

    g_atomic_int_set(&serial->running, 1);
    serial->thread = g_thread_new("serial-reader", serial_reader_thread, data);
    if (!serial->thread) {
        g_printerr("Serial: failed to start reader thread\n");
        g_atomic_int_set(&serial->running, 0);
        close(serial->fd);
        serial->fd = -1;
        return FALSE;
    }

    g_print("Serial: listening on %s\n", serial->device_path);
    return TRUE;
}

static void shutdown_serial_context(CustomData *data) {
    SerialContext *serial = &data->serial;

    if (g_atomic_int_get(&serial->running)) {
        g_atomic_int_set(&serial->running, 0);
    }

    if (serial->thread) {
        g_thread_join(serial->thread);
        serial->thread = NULL;
    }

    if (serial->fd >= 0) {
        close(serial->fd);
        serial->fd = -1;
    }

    if (serial->device_path) {
        g_free(serial->device_path);
        serial->device_path = NULL;
    }

    g_mutex_clear(&serial->write_mutex);
}

// Get available libcamera cameras
static json_t* get_available_cameras(void) {
    json_t *cameras = json_array();
    
    // Create a temporary libcamerasrc element to query device properties
    GstElement *src = gst_element_factory_make("libcamerasrc", "temp_src");
    if (src) {
        // Try to get the device property which might list available cameras
        GParamSpec *pspec = g_object_class_find_property(G_OBJECT_GET_CLASS(src), "camera-name");
        if (pspec) {
            // Get current camera name (default)
            gchar *current_camera = NULL;
            g_object_get(src, "camera-name", &current_camera, NULL);
            if (current_camera && strlen(current_camera) > 0) {
                json_array_append_new(cameras, json_string(current_camera));
                g_free(current_camera);
            }
        }
        
        gst_object_unref(src);
    }
    
    // Try to enumerate cameras by testing libcamerasrc in different states
    // This is a more direct approach to find working cameras
    for (int cam_index = 0; cam_index < 10; cam_index++) {
        GstElement *test_src = gst_element_factory_make("libcamerasrc", "test_cam");
        if (test_src) {
            gchar *cam_name = g_strdup_printf("camera%d", cam_index);
            g_object_set(test_src, "camera-name", cam_name, NULL);
            
            // Try to set to READY state to see if camera exists
            GstStateChangeReturn ret = gst_element_set_state(test_src, GST_STATE_READY);
            if (ret != GST_STATE_CHANGE_FAILURE) {
                // Camera seems to exist, add it
                gchar *actual_name = NULL;
                g_object_get(test_src, "camera-name", &actual_name, NULL);
                if (actual_name && strlen(actual_name) > 0) {
                    // Check if not already in list
                    gboolean found = FALSE;
                    size_t array_size = json_array_size(cameras);
                    for (size_t j = 0; j < array_size; j++) {
                        json_t *item = json_array_get(cameras, j);
                        const char *existing = json_string_value(item);
                        if (existing && strcmp(existing, actual_name) == 0) {
                            found = TRUE;
                            break;
                        }
                    }
                    if (!found) {
                        json_array_append_new(cameras, json_string(actual_name));
                        g_print("Found camera: %s\n", actual_name);
                    }
                    g_free(actual_name);
                }
                gst_element_set_state(test_src, GST_STATE_NULL);
            }
            
            g_free(cam_name);
            gst_object_unref(test_src);
        }
    }
    
    // If no specific cameras found, add auto-detect as fallback
    if (json_array_size(cameras) == 0) {
        json_array_append_new(cameras, json_string("auto-detect"));
        g_print("No specific cameras detected, using auto-detect\n");
    }
    
    return cameras;
}

// Get available encoders
static json_t* get_available_encoders(void) {
    json_t *encoders = json_array();
    
    // List of potential encoders to check for availability
    const gchar *encoder_list[] = {
        "v4l2h264enc",    // Hardware encoder (Pi default)
        "omxh264enc",     // OpenMAX encoder (Pi legacy)
        "x264enc",        // Software encoder
        "nvh264enc",      // NVIDIA hardware encoder
        "vaapih264enc",   // Intel VAAPI encoder
        "qsvh264enc",     // Intel Quick Sync encoder
        "vtenc_h264",     // Apple VideoToolbox encoder (macOS)
        "mfh264enc",      // Microsoft Media Foundation encoder (Windows)
        NULL
    };
    
    for (int i = 0; encoder_list[i]; i++) {
        GstElementFactory *factory = gst_element_factory_find(encoder_list[i]);
        if (factory) {
            // Double-check by trying to create the element
            GstElement *test_element = gst_element_factory_create(factory, "test");
            if (test_element) {
                json_array_append_new(encoders, json_string(encoder_list[i]));
                gst_object_unref(test_element);
                g_print("Found available encoder: %s\n", encoder_list[i]);
            }
            gst_object_unref(factory);
        }
    }
    
    // If no encoders found (unlikely), add x264enc as it's usually available
    if (json_array_size(encoders) == 0) {
        g_print("Warning: No H.264 encoders detected, adding x264enc as fallback\n");
        json_array_append_new(encoders, json_string("x264enc"));
    }
    
    return encoders;
}

// Get supported resolutions for a camera
static json_t* get_camera_resolutions(const gchar *camera_name) {
    json_t *resolutions = json_array();
    
    // Create a libcamerasrc element and try to query its actual capabilities
    GstElement *src = gst_element_factory_make("libcamerasrc", "probe_src");
    if (!src) {
        g_printerr("Failed to create libcamerasrc for resolution probing\n");
        return resolutions;
    }
    
    // Set camera name if specified
    if (camera_name && strcmp(camera_name, "auto-detect") != 0) {
        g_object_set(src, "camera-name", camera_name, NULL);
    }
    
    // Try to get the source pad to query capabilities
    GstPad *src_pad = gst_element_get_static_pad(src, "src");
    if (src_pad) {
        // Set element to READY state to allow caps negotiation
        GstStateChangeReturn ret = gst_element_set_state(src, GST_STATE_READY);
        if (ret != GST_STATE_CHANGE_FAILURE) {
            // Get the pad template caps
            GstPadTemplate *pad_template = gst_element_class_get_pad_template(
                GST_ELEMENT_GET_CLASS(src), "src");
            if (pad_template) {
                GstCaps *template_caps = gst_pad_template_get_caps(pad_template);
                if (template_caps) {
                    g_print("Probing camera capabilities for %s\n", camera_name ? camera_name : "auto-detect");
                    
                    // Parse the caps to extract supported resolutions
                    guint num_structures = gst_caps_get_size(template_caps);
                    for (guint i = 0; i < num_structures; i++) {
                        GstStructure *structure = gst_caps_get_structure(template_caps, i);
                        const gchar *format_name = gst_structure_get_name(structure);
                        
                        // Only process video/x-raw structures
                        if (g_str_has_prefix(format_name, "video/x-raw")) {
                            const GValue *width_val = gst_structure_get_value(structure, "width");
                            const GValue *height_val = gst_structure_get_value(structure, "height");
                            const GValue *framerate_val = gst_structure_get_value(structure, "framerate");
                            
                            if (width_val && height_val) {
                                // Handle different value types (int, int range, list)
                                if (G_VALUE_HOLDS_INT(width_val) && G_VALUE_HOLDS_INT(height_val)) {
                                    int width = g_value_get_int(width_val);
                                    int height = g_value_get_int(height_val);
                                    int max_fps = 30; // default
                                    
                                    if (framerate_val && GST_VALUE_HOLDS_FRACTION(framerate_val)) {
                                        max_fps = gst_value_get_fraction_numerator(framerate_val) / 
                                                gst_value_get_fraction_denominator(framerate_val);
                                    }
                                    
                                    json_t *res = json_object();
                                    json_object_set_new(res, "width", json_integer(width));
                                    json_object_set_new(res, "height", json_integer(height));
                                    json_object_set_new(res, "max_framerate", json_integer(max_fps));
                                    json_object_set_new(res, "format", json_string("probed"));
                                    json_array_append_new(resolutions, res);
                                    
                                    g_print("Found resolution: %dx%d@%dfps\n", width, height, max_fps);
                                }
                                else if (GST_VALUE_HOLDS_INT_RANGE(width_val) && GST_VALUE_HOLDS_INT_RANGE(height_val)) {
                                    int min_width = gst_value_get_int_range_min(width_val);
                                    int max_width = gst_value_get_int_range_max(width_val);
                                    int min_height = gst_value_get_int_range_min(height_val);
                                    int max_height = gst_value_get_int_range_max(height_val);
                                    
                                    g_print("Found resolution range: %dx%d to %dx%d\n", 
                                           min_width, min_height, max_width, max_height);
                                    
                                    // Add some common resolutions within the range
                                    typedef struct { int w, h, fps; } common_res_t;
                                    common_res_t test_resolutions[] = {
                                        {640, 480, 60}, {1280, 720, 60}, {1920, 1080, 30},
                                        {2304, 1296, 25}, {4608, 2592, 10}, {0, 0, 0}
                                    };
                                    
                                    for (int j = 0; test_resolutions[j].w > 0; j++) {
                                        if (test_resolutions[j].w >= min_width && test_resolutions[j].w <= max_width &&
                                            test_resolutions[j].h >= min_height && test_resolutions[j].h <= max_height) {
                                            
                                            json_t *res = json_object();
                                            json_object_set_new(res, "width", json_integer(test_resolutions[j].w));
                                            json_object_set_new(res, "height", json_integer(test_resolutions[j].h));
                                            json_object_set_new(res, "max_framerate", json_integer(test_resolutions[j].fps));
                                            json_object_set_new(res, "format", json_string("range-tested"));
                                            json_array_append_new(resolutions, res);
                                        }
                                    }
                                }
                            }
                        }
                    }
                    gst_caps_unref(template_caps);
                }
            }
        } else {
            g_printerr("Failed to set camera to READY state for capability probing\n");
        }
        
        gst_element_set_state(src, GST_STATE_NULL);
        gst_object_unref(src_pad);
    }
    
    gst_object_unref(src);
    
    // If no resolutions were probed, provide minimal fallback
    if (json_array_size(resolutions) == 0) {
        g_print("No resolutions probed, adding basic fallbacks\n");
        
        typedef struct { int w; int h; int fps; const char* desc; } fallback_res_t;
        fallback_res_t fallback_resolutions[] = {
            {640, 480, 30, "VGA (basic fallback)"},
            {1280, 720, 30, "HD (basic fallback)"},
            {1920, 1080, 15, "Full HD (basic fallback)"},
            {0, 0, 0, NULL}
        };
        
        for (int i = 0; fallback_resolutions[i].w > 0; i++) {
            json_t *res = json_object();
            json_object_set_new(res, "width", json_integer(fallback_resolutions[i].w));
            json_object_set_new(res, "height", json_integer(fallback_resolutions[i].h));
            json_object_set_new(res, "max_framerate", json_integer(fallback_resolutions[i].fps));
            json_object_set_new(res, "description", json_string(fallback_resolutions[i].desc));
            json_array_append_new(resolutions, res);
        }
    }
    
    return resolutions;
}

// Send JSON response
static enum MHD_Result send_json_response(struct MHD_Connection *connection, const char *json_str, int status_code) {
    struct MHD_Response *response = MHD_create_response_from_buffer(strlen(json_str), 
                                                                   (void*)json_str, 
                                                                   MHD_RESPMEM_MUST_COPY);
    MHD_add_response_header(response, "Content-Type", "application/json");
    MHD_add_response_header(response, "Access-Control-Allow-Origin", "*");
    
    enum MHD_Result ret = MHD_queue_response(connection, status_code, response);
    MHD_destroy_response(response);
    
    return ret;
}

// Handle health check
static enum MHD_Result handle_health(struct MHD_Connection *connection) {
    return send_json_response(connection, "{\"status\":\"healthy\"}", MHD_HTTP_OK);
}

// Handle statistics
static enum MHD_Result handle_get_stats(struct MHD_Connection *connection, CustomData *data) {
    g_mutex_lock(&data->stats.stats_mutex);
    
    // Calculate current bitrate
    GstClockTime current_time = gst_clock_get_time(gst_system_clock_obtain());
    GstClockTime elapsed = current_time - data->stats.start_time;
    gdouble elapsed_seconds = (gdouble)elapsed / GST_SECOND;
    
    gdouble current_bitrate = 0.0;
    if (elapsed_seconds > 0) {
        current_bitrate = (data->stats.total_bytes * 8.0) / (elapsed_seconds * 1000.0); // kbps
    }
    
    json_t *root = json_object();
    json_object_set_new(root, "total_bytes", json_integer(data->stats.total_bytes));
    json_object_set_new(root, "frame_count", json_integer(data->stats.frame_count));
    json_object_set_new(root, "current_bitrate_kbps", json_real(current_bitrate));
    
    g_mutex_unlock(&data->stats.stats_mutex);

    char *json_str = json_dumps(root, 0);
    json_decref(root);

    enum MHD_Result ret = send_json_response(connection, json_str, MHD_HTTP_OK);
    free(json_str);
    return ret;
}

// Handle GET requests
static enum MHD_Result handle_get_request(struct MHD_Connection *connection, const char *url) {
    if (strcmp(url, "/get") == 0) {
        // Return available cameras and encoders
        json_t *root = json_object();
        json_object_set_new(root, "cameras", get_available_cameras());
        json_object_set_new(root, "encoders", get_available_encoders());
        
        char *json_str = json_dumps(root, JSON_INDENT(2));
        json_decref(root);
        
        enum MHD_Result ret = send_json_response(connection, json_str, MHD_HTTP_OK);
        free(json_str);
        return ret;
    } else if (strncmp(url, "/get/", 5) == 0) {
        // Return camera-specific information
        const char *camera_name = url + 5;
        
        json_t *root = json_object();
        json_object_set_new(root, "camera", json_string(camera_name));
        json_object_set_new(root, "supported_resolutions", get_camera_resolutions(camera_name));
        
        char *json_str = json_dumps(root, JSON_INDENT(2));
        json_decref(root);
        
        enum MHD_Result ret = send_json_response(connection, json_str, MHD_HTTP_OK);
        free(json_str);
        return ret;
    }
    
    return send_json_response(connection, "{\"error\":\"Not Found\"}", MHD_HTTP_NOT_FOUND);
}

// Process configuration update
static enum MHD_Result process_config_update(struct connection_info_struct *con_info) {
    json_error_t error;
    json_t *root = json_loadb(con_info->json_data, con_info->data_size, 0, &error);

    if (!root) {
        g_printerr("JSON error on line %d: %s\n", error.line, error.text);
        return MHD_NO;
    }

    CustomData *data = con_info->custom_data;
    g_mutex_lock(&data->state_mutex);

    json_t *value;
    const char *str_val;
    gboolean needs_pipeline_rebuild = FALSE;
    gboolean needs_udp_update = FALSE;
    gboolean config_modified = FALSE;

    value = json_object_get(root, "host");
    if (json_is_string(value)) {
        str_val = json_string_value(value);
        if (strcmp(data->config.host, str_val) != 0) {
            g_free(data->config.host);
            data->config.host = g_strdup(str_val);
            needs_udp_update = TRUE;
            config_modified = TRUE;
        }
    }
    
    value = json_object_get(root, "port");
    if (json_is_integer(value)) {
        gint new_port = json_integer_value(value);
        if (data->config.port != new_port) {
            data->config.port = new_port;
            needs_udp_update = TRUE;
            config_modified = TRUE;
        }
    }
    
    value = json_object_get(root, "camera");
    if (json_is_string(value)) {
        str_val = json_string_value(value);
        if (strcmp(data->config.camera_name, str_val) != 0) {
            g_free(data->config.camera_name);
            data->config.camera_name = g_strdup(str_val);
            needs_pipeline_rebuild = TRUE;
            config_modified = TRUE;
        }
    }
    
    value = json_object_get(root, "encoder");
    if (json_is_string(value)) {
        str_val = json_string_value(value);
        if (strcmp(data->config.encoder_type, str_val) != 0) {
            g_free(data->config.encoder_type);
            data->config.encoder_type = g_strdup(str_val);
            needs_pipeline_rebuild = TRUE;
            config_modified = TRUE;
        }
    }
    
    value = json_object_get(root, "width");
    if (json_is_integer(value)) {
        int new_width = json_integer_value(value);
        if (new_width >= 320 && new_width <= 4608 && new_width != data->config.width) {
            data->config.width = new_width;
            needs_pipeline_rebuild = TRUE;
            config_modified = TRUE;
        } else if (new_width < 320 || new_width > 4608) {
            g_print("Warning: Invalid width %d, keeping current value %d\n", new_width, data->config.width);
        }
    }
    
    value = json_object_get(root, "height");
    if (json_is_integer(value)) {
        int new_height = json_integer_value(value);
        if (new_height >= 240 && new_height <= 2592 && new_height != data->config.height) {
            data->config.height = new_height;
            needs_pipeline_rebuild = TRUE;
            config_modified = TRUE;
        } else if (new_height < 240 || new_height > 2592) {
            g_print("Warning: Invalid height %d, keeping current value %d\n", new_height, data->config.height);
        }
    }
    
    value = json_object_get(root, "framerate");
    if (json_is_integer(value)) {
        int new_framerate = json_integer_value(value);
        if (new_framerate >= 1 && new_framerate <= 120 && new_framerate != data->config.framerate) {
            data->config.framerate = new_framerate;
            needs_pipeline_rebuild = TRUE;
            config_modified = TRUE;
        } else if (new_framerate < 1 || new_framerate > 120) {
            g_print("Warning: Invalid framerate %d, keeping current value %d\n", new_framerate, data->config.framerate);
        }
    }

    // Decide what kind of update to perform
    if (needs_pipeline_rebuild) {
        g_print("Configuration change requires pipeline rebuild: host=%s, port=%d, camera=%s, encoder=%s, %dx%d@%dfps\n", 
                data->config.host, data->config.port, data->config.camera_name, data->config.encoder_type,
                data->config.width, data->config.height, data->config.framerate);
        data->pipeline_is_restarting = TRUE;
    } else if (needs_udp_update && data->pipeline) {
        g_print("Updating UDP sink destination: %s:%d (no pipeline rebuild needed)\n", 
                data->config.host, data->config.port);
        
        // Find the UDP sink element and update its properties
        GstElement *sink = gst_bin_get_by_name(GST_BIN(data->pipeline), "sink");
        if (sink) {
            g_object_set(sink, "host", data->config.host, "port", data->config.port, NULL);
            gst_object_unref(sink);
            g_print("UDP sink updated successfully\n");
        } else {
            g_printerr("Could not find UDP sink element for update\n");
        }
    } else {
        g_print("Configuration updated (no changes required): host=%s, port=%d\n", 
                data->config.host, data->config.port);
    }

    if (config_modified) {
        if (data->config_file_path) {
            if (!save_config_to_file(&data->config, data->config_file_path)) {
                g_printerr("Failed to persist configuration after update\n");
            }
        } else {
            g_printerr("Configuration path unset; cannot persist update\n");
        }
    }

    g_mutex_unlock(&data->state_mutex);
    json_decref(root);

    return MHD_YES;
}

static enum MHD_Result answer_to_connection(void *cls, struct MHD_Connection *connection,
                                            const char *url, const char *method,
                                            const char *version __attribute__((unused)), const char *upload_data,
                                            size_t *upload_data_size, void **con_cls) {
    CustomData *data = (CustomData *)cls;

    if (NULL == *con_cls) {
        if (0 == strcmp(method, "POST")) {
            struct connection_info_struct *con_info = malloc(sizeof(struct connection_info_struct));
            if (NULL == con_info) return MHD_NO;
            con_info->json_data = NULL;
            con_info->data_size = 0;
            con_info->custom_data = data;
            *con_cls = (void *)con_info;
            return MHD_YES;
        }
        *con_cls = (void *)1; // Mark as handled for GET requests
    }

    if (0 == strcmp(method, "GET")) {
        if (0 == strcmp(url, "/health")) return handle_health(connection);
        if (0 == strcmp(url, "/stats")) return handle_get_stats(connection, data);
        if (0 == strncmp(url, "/get", 4)) return handle_get_request(connection, url);
    } else if (0 == strcmp(method, "POST") && 0 == strcmp(url, "/config")) {
        struct connection_info_struct *con_info = *con_cls;
        if (*upload_data_size != 0) {
            con_info->json_data = realloc(con_info->json_data, con_info->data_size + *upload_data_size);
            memcpy(con_info->json_data + con_info->data_size, upload_data, *upload_data_size);
            con_info->data_size += *upload_data_size;
            *upload_data_size = 0;
            return MHD_YES;
        } else {
            // End of upload, process the data
            if (MHD_YES == process_config_update(con_info)) {
                return send_json_response(connection, "{\"status\":\"configuration updated\"}", MHD_HTTP_OK);
            } else {
                return send_json_response(connection, "{\"error\":\"Invalid JSON\"}", MHD_HTTP_BAD_REQUEST);
            }
        }
    }

    return send_json_response(connection, "{\"error\":\"Not Found\"}", MHD_HTTP_NOT_FOUND);
}

static void request_completed(void *cls __attribute__((unused)), struct MHD_Connection *connection __attribute__((unused)),
                              void **con_cls, enum MHD_RequestTerminationCode toe __attribute__((unused))) {
    struct connection_info_struct *con_info = *con_cls;
    if (NULL == con_info || con_info == (void *)1) return;
    if (con_info->json_data) free(con_info->json_data);
    free(con_info);
    *con_cls = NULL;
}

static gboolean build_and_run_pipeline(CustomData *data) {
    g_mutex_lock(&data->state_mutex);
    g_print("Building pipeline with config: host=%s, port=%d, camera=%s, encoder=%s, %dx%d@%dfps\n",
            data->config.host, data->config.port, data->config.camera_name, data->config.encoder_type,
            data->config.width, data->config.height, data->config.framerate);

    // Stop and cleanup existing pipeline
    if (data->pipeline) {
        g_print("Stopping existing pipeline.\n");
        
        // Set to NULL state and wait for completion
        GstStateChangeReturn ret = gst_element_set_state(data->pipeline, GST_STATE_NULL);
        if (ret == GST_STATE_CHANGE_ASYNC) {
            g_print("Waiting for pipeline to stop...\n");
            ret = gst_element_get_state(data->pipeline, NULL, NULL, 5 * GST_SECOND);
            if (ret == GST_STATE_CHANGE_FAILURE) {
                g_printerr("Warning: Pipeline stop failed\n");
            }
        }
        
        gst_object_unref(data->pipeline);
        data->pipeline = NULL;
        
        // Give libcamera time to release the camera resource
        g_print("Waiting for camera resource to be released...\n");
        g_usleep(1000000); // Wait 1 second
    }
    if (data->bus) {
        gst_object_unref(data->bus);
        data->bus = NULL;
    }

    data->pipeline = gst_pipeline_new("video-stream-pipeline");
    if (!data->pipeline) {
        g_printerr("Failed to create pipeline.\n");
        g_mutex_unlock(&data->state_mutex);
        return FALSE;
    }

    GstElement *src, *capsfilter, *convert, *encoder, *encoder_caps, *parser, *payloader, *sink;
    GstCaps *caps;

    src = gst_element_factory_make("libcamerasrc", "source");
    if (!src) {
        g_printerr("Failed to create libcamerasrc.\n");
        goto error;
    }
    g_print("Successfully created libcamerasrc element\n");
    
    // Set camera name if specified
    if (strlen(data->config.camera_name) > 0 && strcmp(data->config.camera_name, "auto-detect") != 0) {
        g_object_set(src, "camera-name", data->config.camera_name, NULL);
        g_print("Using camera: %s\n", data->config.camera_name);
    } else {
        g_print("Using auto-detected camera\n");
    }

    capsfilter = gst_element_factory_make("capsfilter", "capsfilter");
    if (!capsfilter) {
        g_printerr("Failed to create capsfilter element.\n");
        goto error;
    }
    
    caps = gst_caps_new_simple("video/x-raw",
                               "width", G_TYPE_INT, data->config.width,
                               "height", G_TYPE_INT, data->config.height,
                               "framerate", GST_TYPE_FRACTION, data->config.framerate, 1,
                               NULL);
    
    gchar *caps_str = gst_caps_to_string(caps);
    g_print("Setting caps: %s\n", caps_str);
    g_free(caps_str);
    
    g_object_set(capsfilter, "caps", caps, NULL);
    gst_caps_unref(caps);

    convert = gst_element_factory_make("videoconvert", "convert");
    if (!convert) {
        g_printerr("Failed to create videoconvert element.\n");
        goto error;
    }

    // Try encoders in order of preference with better error handling
    const gchar *encoder_fallbacks[] = {
        data->config.encoder_type,  // First try the requested encoder
        "v4l2h264enc",             // Hardware encoder (Pi default)
        "omxh264enc",              // OpenMAX encoder (Pi fallback)
        "x264enc",                 // Software fallback
        "nvh264enc",               // NVIDIA if available
        "vaapih264enc",            // Intel VAAPI if available
        NULL
    };
    
    encoder = NULL;
    gchar *actual_encoder_name = NULL;
    
    for (int i = 0; encoder_fallbacks[i] && !encoder; i++) {
        // Skip if we already tried this encoder
        if (i > 0 && strcmp(encoder_fallbacks[i], data->config.encoder_type) == 0) {
            continue;
        }
        
        g_print("Trying encoder: %s\n", encoder_fallbacks[i]);
        encoder = gst_element_factory_make(encoder_fallbacks[i], "encoder");
        if (encoder) {
            actual_encoder_name = g_strdup(encoder_fallbacks[i]);
            g_print("Successfully created encoder: %s\n", actual_encoder_name);
            break;
        } else {
            g_print("Encoder %s not available\n", encoder_fallbacks[i]);
        }
    }
    
    if (!encoder) {
        g_printerr("No suitable encoder found after trying all fallbacks.\n");
        goto error;
    }
    
    // Configure encoder settings based on the actual encoder being used
    if (strcmp(actual_encoder_name, "x264enc") == 0) {
        g_print("Configuring x264enc encoder\n");
        g_object_set(encoder, 
                     "tune", 0x00000004,  // zerolatency
                     "speed-preset", 1,   // superfast
                     "bitrate", 2048,     // 2Mbps
                     "threads", 1,        // Single thread for low latency
                     "key-int-max", 30,   // GOP size
                     NULL);
    } else if (strcmp(actual_encoder_name, "v4l2h264enc") == 0) {
        g_print("Configuring v4l2h264enc encoder\n");
        // Use the exact same settings as the old working version
        GstStructure *ctrls = gst_structure_new("controls", 
                                               "repeat_sequence_header", G_TYPE_BOOLEAN, TRUE,
                                               NULL);
        g_object_set(encoder, "extra-controls", ctrls, NULL);
        gst_structure_free(ctrls);
    } else if (strcmp(actual_encoder_name, "omxh264enc") == 0) {
        g_print("Configuring omxh264enc encoder\n");
        g_object_set(encoder,
                     "target-bitrate", 2048000,  // 2Mbps in bits/sec
                     "control-rate", 2,          // variable bitrate
                     NULL);
    } else if (strcmp(actual_encoder_name, "nvh264enc") == 0) {
        g_print("Configuring nvh264enc encoder\n");
        g_object_set(encoder,
                     "bitrate", 2048,
                     "gop-size", 30,
                     "preset", 1,  // low-latency-hq
                     NULL);
    } else if (strcmp(actual_encoder_name, "vaapih264enc") == 0) {
        g_print("Configuring vaapih264enc encoder\n");
        g_object_set(encoder,
                     "bitrate", 2048,
                     "keyframe-period", 30,
                     NULL);
    }
    
    g_free(actual_encoder_name);

    parser = gst_element_factory_make("h264parse", "parser");
    if (!parser) {
        g_printerr("Failed to create h264parse element.\n");
        goto error;
    }
    
    // Add caps filter after encoder to match the old working pipeline
    encoder_caps = gst_element_factory_make("capsfilter", "encoder_caps");
    if (!encoder_caps) {
        g_printerr("Failed to create encoder caps filter.\n");
        goto error;
    }
    GstCaps *h264_caps = gst_caps_new_simple("video/x-h264",
                                             "level", G_TYPE_STRING, "4",
                                             NULL);
    g_object_set(encoder_caps, "caps", h264_caps, NULL);
    gst_caps_unref(h264_caps);

    payloader = gst_element_factory_make("rtph264pay", "payloader");
    if (!payloader) {
        g_printerr("Failed to create rtph264pay element.\n");
        goto error;
    }
    g_object_set(payloader, "config-interval", -1, NULL);

    sink = gst_element_factory_make("udpsink", "sink");
    if (!sink) {
        g_printerr("Failed to create udpsink element.\n");
        goto error;
    }
    
    g_print("Configuring UDP sink: %s:%d\n", data->config.host, data->config.port);
    g_object_set(sink, "host", data->config.host, "port", data->config.port, "sync", FALSE, "async", FALSE, NULL);

    // Add probe to monitor data flow for statistics
    GstPad *sink_pad = gst_element_get_static_pad(sink, "sink");
    if (sink_pad) {
        gst_pad_add_probe(sink_pad, GST_PAD_PROBE_TYPE_BUFFER, udpsink_probe_callback, data, NULL);
        gst_object_unref(sink_pad);
    }

    gst_bin_add_many(GST_BIN(data->pipeline), src, capsfilter, convert, encoder, encoder_caps, parser, payloader, sink, NULL);
    g_print("All elements added to pipeline\n");

    g_print("Attempting to link pipeline elements...\n");
    if (!gst_element_link_many(src, capsfilter, convert, encoder, encoder_caps, parser, payloader, sink, NULL)) {
        g_printerr("Failed to link elements.\n");
        goto error;
    } else {
        g_print("Successfully linked pipeline elements\n");
    }

    g_print("Pipeline built successfully. Starting...\n");
    
    // Reset statistics for new pipeline
    g_mutex_lock(&data->stats.stats_mutex);
    data->stats.total_bytes = 0;
    data->stats.frame_count = 0;
    data->stats.current_bitrate = 0.0;
    data->stats.start_time = gst_clock_get_time(gst_system_clock_obtain());
    g_mutex_unlock(&data->stats.stats_mutex);
    
    GstStateChangeReturn ret = gst_element_set_state(data->pipeline, GST_STATE_PLAYING);
    if (ret == GST_STATE_CHANGE_FAILURE) {
        g_printerr("Failed to set pipeline to PLAYING state.\n");
        goto error;
    }
    
    g_print("Pipeline state change result: %d (PLAYING=%d)\n", ret, GST_STATE_CHANGE_SUCCESS);
    
    // Get the bus after the pipeline is created and started
    data->bus = gst_element_get_bus(data->pipeline);
    
    g_print("Pipeline started successfully, streaming to %s:%d\n", data->config.host, data->config.port);
    
    g_mutex_unlock(&data->state_mutex);
    return TRUE;

error:
    g_printerr("Error during pipeline construction.\n");
    if (data->pipeline) {
        gst_object_unref(data->pipeline);
        data->pipeline = NULL;
    }
    if (data->bus) {
        gst_object_unref(data->bus);
        data->bus = NULL;
    }
    g_mutex_unlock(&data->state_mutex);
    return FALSE;
}

int main(int argc, char *argv[]) {
    CustomData data;
    GstBus *bus;
    GstMessage *msg;
    int exit_code = 0;

    gst_init(&argc, &argv);

    memset(&data, 0, sizeof(data));
    data.serial.fd = -1;
    init_config(&data.config);

    data.config_file_path = resolve_config_path();
    if (!data.config_file_path) {
        g_printerr("Unable to resolve configuration path. Exiting.\n");
        free_config_members(&data.config);
        return -1;
    }

    if (!ensure_directory_for_file(data.config_file_path)) {
        g_printerr("Configuration directory for %s is not writable. Exiting.\n", data.config_file_path);
        free_config_members(&data.config);
        g_free(data.config_file_path);
        return -1;
    }
    g_print("Using configuration file %s\n", data.config_file_path);

    if (config_file_exists(data.config_file_path)) {
        if (load_config_from_file(&data.config, data.config_file_path)) {
            g_print("Loaded configuration from %s\n", data.config_file_path);
        } else {
            g_printerr("Failed to parse %s, rewriting defaults\n", data.config_file_path);
            if (!save_config_to_file(&data.config, data.config_file_path)) {
                g_printerr("Also failed to write default configuration\n");
            }
        }
    } else {
        g_print("Configuration file %s not found. Creating with defaults.\n", data.config_file_path);
        if (!save_config_to_file(&data.config, data.config_file_path)) {
            g_printerr("Failed to write default configuration to %s\n", data.config_file_path);
        }
    }

    init_stats(&data.stats);
    g_mutex_init(&data.state_mutex);
    g_mutex_init(&data.serial.write_mutex);
    data.should_terminate = FALSE;

    if (!init_serial_context(&data)) {
        g_printerr("Failed to initialize USB serial interface.\n");
        exit_code = -1;
        goto cleanup;
    }

    if (!build_and_run_pipeline(&data)) {
        g_printerr("Failed to start initial pipeline. Exiting.\n");
        exit_code = -1;
        goto cleanup;
        free_config_members(&data.config);
        g_mutex_clear(&data.state_mutex);
        g_free(data.config_file_path);
        return -1;
    }

    data.daemon = MHD_start_daemon(MHD_USE_INTERNAL_POLLING_THREAD, HTTP_PORT, NULL, NULL,
                                   &answer_to_connection, &data,
                                   MHD_OPTION_NOTIFY_COMPLETED, request_completed, NULL,
                                   MHD_OPTION_END);
    if (NULL == data.daemon) {
        g_printerr("Failed to start HTTP server.\n");
        exit_code = -1;
        goto cleanup;
        free_config_members(&data.config);
        free_stats(&data.stats);
        g_mutex_clear(&data.state_mutex);
        g_free(data.config_file_path);
        return -1;
    }

    g_print("HTTP server started on port %d\n", HTTP_PORT);
    g_print("Available endpoints:\n");
    g_print("  GET  /health - Health check\n");
    g_print("  GET  /stats - Stream statistics\n");
    g_print("  GET  /get - List available cameras and encoders\n");
    g_print("  GET  /get/[camera_name] - Get camera-specific information\n");
    g_print("  POST /config - Update configuration\n");

    do {
        g_mutex_lock(&data.state_mutex);
        
        if (data.should_terminate) {
            g_mutex_unlock(&data.state_mutex);
            break;
        }
        
        // Check if pipeline restart is needed
        if (data.pipeline_is_restarting) {
            data.pipeline_is_restarting = FALSE;
            g_mutex_unlock(&data.state_mutex);
            
            g_print("Rebuilding pipeline with new configuration...\n");
            if (!build_and_run_pipeline(&data)) {
                g_printerr("Failed to rebuild pipeline.\n");
                data.should_terminate = TRUE;
            } else {
                g_print("Pipeline successfully rebuilt and started.\n");
            }
            continue;
        }
        
        // Get bus reference safely
        bus = data.bus;
        if (bus) {
            gst_object_ref(bus);
        }
        g_mutex_unlock(&data.state_mutex);
        
        if (bus) {
            msg = gst_bus_timed_pop_filtered(bus, 100 * GST_MSECOND,
                                             GST_MESSAGE_ERROR | GST_MESSAGE_EOS | GST_MESSAGE_STATE_CHANGED | 
                                             GST_MESSAGE_WARNING | GST_MESSAGE_INFO);

            if (msg != NULL) {
                GError *err;
                gchar *debug_info;
                switch (GST_MESSAGE_TYPE(msg)) {
                    case GST_MESSAGE_ERROR:
                        gst_message_parse_error(msg, &err, &debug_info);
                        g_printerr("ERROR from element %s: %s\n", GST_OBJECT_NAME(msg->src), err->message);
                        g_printerr("Debugging info: %s\n", debug_info ? debug_info : "none");
                        
                        // Log encoder errors but don't auto-fallback to avoid infinite loops
                        if (strstr(GST_OBJECT_NAME(msg->src), "encoder")) {
                            g_printerr("Encoder error detected. Consider using a different encoder via /config API.\n");
                            g_printerr("Try: curl -X POST http://localhost:8888/config -d '{\"encoder\":\"x264enc\"}'\n");
                        }
                        
                        data.should_terminate = TRUE;
                        g_clear_error(&err);
                        g_free(debug_info);
                        break;
                    case GST_MESSAGE_WARNING:
                        gst_message_parse_warning(msg, &err, &debug_info);
                        g_printerr("WARNING from element %s: %s\n", GST_OBJECT_NAME(msg->src), err->message);
                        g_printerr("Warning info: %s\n", debug_info ? debug_info : "none");
                        g_clear_error(&err);
                        g_free(debug_info);
                        break;
                    case GST_MESSAGE_INFO:
                        gst_message_parse_info(msg, &err, &debug_info);
                        g_print("INFO from element %s: %s\n", GST_OBJECT_NAME(msg->src), err->message);
                        g_print("Info details: %s\n", debug_info ? debug_info : "none");
                        g_clear_error(&err);
                        g_free(debug_info);
                        break;
                    case GST_MESSAGE_EOS:
                        g_print("End-Of-Stream reached.\n");
                        data.should_terminate = TRUE;
                        break;
                    case GST_MESSAGE_STATE_CHANGED:
                        g_mutex_lock(&data.state_mutex);
                        if (data.pipeline && GST_MESSAGE_SRC(msg) == GST_OBJECT(data.pipeline)) {
                            GstState old_state, new_state, pending_state;
                            gst_message_parse_state_changed(msg, &old_state, &new_state, &pending_state);
                            g_print("Pipeline state changed from %s to %s\n",
                                    gst_element_state_get_name(old_state), gst_element_state_get_name(new_state));
                        }
                        g_mutex_unlock(&data.state_mutex);
                        break;
                    default:
                        break;
                }
                gst_message_unref(msg);
            }
            gst_object_unref(bus);
        } else {
            // No bus available, just wait a bit
            g_usleep(100000); // 100ms
        }

    } while (!data.should_terminate);

cleanup:
    if (data.daemon) {
        MHD_stop_daemon(data.daemon);
        data.daemon = NULL;
    }

    g_mutex_lock(&data.state_mutex);
    if (data.pipeline) {
        gst_element_set_state(data.pipeline, GST_STATE_NULL);
        gst_object_unref(data.pipeline);
        data.pipeline = NULL;
    }
    if (data.bus) {
        gst_object_unref(data.bus);
        data.bus = NULL;
    }
    g_mutex_unlock(&data.state_mutex);

    shutdown_serial_context(&data);
    free_config_members(&data.config);
    free_stats(&data.stats);
    g_mutex_clear(&data.state_mutex);
    g_free(data.config_file_path);

    return exit_code;
}<|MERGE_RESOLUTION|>--- conflicted
+++ resolved
@@ -107,10 +107,7 @@
 static gboolean respond_with_status(CustomData *data, gint status_code);
 static gboolean respond_with_payload(CustomData *data, gint status_code, const char *payload);
 static gboolean handle_wifi_scan_request(CustomData *data);
-<<<<<<< HEAD
 static gboolean handle_config_request(CustomData *data);
-=======
->>>>>>> dd8036ee
 static gboolean collect_wifi_networks(json_t **result_array);
 static gboolean serial_write_all(SerialContext *serial, const char *buffer, size_t length);
 static gchar* sanitize_utf8(const gchar *value);
@@ -401,7 +398,6 @@
     json_t *response = json_object();
     json_object_set_new(response, "status", json_integer(status_code));
     log_serial_json("status", response);
-<<<<<<< HEAD
     gboolean success = serial_send_json(data, response);
     json_decref(response);
     return success;
@@ -421,15 +417,11 @@
     json_object_set_new(response, "payload", json_string(payload_value));
     log_serial_json("payload", response);
     g_free(sanitized_payload);
-=======
->>>>>>> dd8036ee
     gboolean success = serial_send_json(data, response);
     json_decref(response);
     return success;
 }
 
-<<<<<<< HEAD
-=======
 static gboolean respond_with_payload(CustomData *data, gint status_code, const char *payload) {
     json_t *response = json_object();
     json_object_set_new(response, "status", json_integer(status_code));
@@ -449,7 +441,6 @@
     return success;
 }
 
->>>>>>> dd8036ee
 static gchar* sanitize_utf8(const char *value) {
     if (!value) {
         return g_strdup("");
@@ -630,7 +621,6 @@
     return success;
 }
 
-<<<<<<< HEAD
 static gboolean handle_config_request(CustomData *data) {
     if (!data) {
         return FALSE;
@@ -657,8 +647,6 @@
     return success;
 }
 
-=======
->>>>>>> dd8036ee
 static gboolean process_serial_request(CustomData *data, json_t *message) {
     json_t *status_value = json_object_get(message, "status");
     if (!json_is_integer(status_value)) {
@@ -678,7 +666,6 @@
             // No payload required for this status; simple echo response.
             return respond_with_status(data, 1);
         }
-<<<<<<< HEAD
         case 5: {
             g_print("Serial: received status 5 configuration request\n");
             if (!handle_config_request(data)) {
@@ -687,8 +674,6 @@
             }
             return TRUE;
         }
-=======
->>>>>>> dd8036ee
         case 21: {
             g_print("Serial: received status %d Wi-Fi scan request\n", status_code);
             if (!handle_wifi_scan_request(data)) {
